--- conflicted
+++ resolved
@@ -1,130 +1,93 @@
-<<<<<<< HEAD
-ros-system-monitor (0.1-15) trusty; urgency=medium
+ros-system-monitor (0.1-15) unstable; urgency=low
 
-  * Fixed bug in net_monitor's check_network() which was caused by an
-    invalid return value after a failure to call ifstat
-  
- -- Ralf Kaestner <ralf.kaestner@gmail.com>  Tue, 21 Jul 2015 10:29:00 +0200
-=======
-ros-system-monitor (0.1-19) trusty; urgency=medium
+  * Fixed bug in net_monitor's check_network() which was caused by an invalid
+    return value after a failure to call ifstat
 
-  * Removed debugging output
-  
- -- Ralf Kaestner <ralf.kaestner@gmail.com>  Wed, 17 Jun 2015 09:09:00 +0200
- 
-ros-system-monitor (0.1-18) trusty; urgency=medium
+ -- Ralf Kaestner <ralf.kaestner@gmail.com>  Tue, 21 Jul 2015 10:29:56 +0200
 
-  * Fixed launch namespaces
-  
- -- Ralf Kaestner <ralf.kaestner@gmail.com>  Wed, 17 Jun 2015 09:08:00 +0200
- 
-ros-system-monitor (0.1-17) trusty; urgency=medium
-
-  * Added config file argument to launch file
-  
- -- Ralf Kaestner <ralf.kaestner@gmail.com>  Wed, 17 Jun 2015 08:47:00 +0200
- 
-ros-system-monitor (0.1-16) trusty; urgency=medium
-
-  * Logging hddtemp errors to info
-  
- -- Ralf Kaestner <ralf.kaestner@gmail.com>  Wed, 17 Jun 2015 08:43:00 +0200
- 
-ros-system-monitor (0.1-15) trusty; urgency=medium
-
-  * Added output argument to launch file
-  
- -- Ralf Kaestner <ralf.kaestner@gmail.com>  Wed, 17 Jun 2015 08:36:00 +0200
->>>>>>> 6d816946
- 
-ros-system-monitor (0.1-14) trusty; urgency=medium
+ros-system-monitor (0.1-14) unstable; urgency=low
 
   * Catkinization
-  
- -- Ralf Kaestner <ralf.kaestner@gmail.com>  Wed, 17 Jun 2015 07:45:00 +0200
- 
-ros-system-monitor (0.1-13) trusty; urgency=medium
+
+ -- Ralf Kaestner <ralf.kaestner@gmail.com>  Wed, 17 Jun 2015 07:46:27 +0200
+
+ros-system-monitor (0.1-13) unstable; urgency=low
 
   * Fixed ROS package dependencies
-  
- -- Ralf Kaestner <ralf.kaestner@gmail.com>  Wed, 18 Feb 2015 12:33:00 +0200
- 
-ros-system-monitor (0.1-12) trusty; urgency=medium
+
+ -- Ralf Kaestner <ralf.kaestner@gmail.com>  Wed, 18 Feb 2015 12:34:10 +0100
+
+ros-system-monitor (0.1-12) unstable; urgency=low
 
   * Changed PPA
-  
- -- Ralf Kaestner <ralf.kaestner@gmail.com>  Wed, 18 Feb 2015 08:04:00 +0200
- 
-ros-system-monitor (0.1-11) trusty; urgency=medium
+
+ -- Ralf Kaestner <ralf.kaestner@gmail.com>  Wed, 18 Feb 2015 08:05:03 +0100
+
+ros-system-monitor (0.1-11) unstable; urgency=low
 
   * Updated README.md
-  
- -- Ralf Kaestner <ralf.kaestner@gmail.com>  Wed, 18 Feb 2015 08:03:00 +0200
 
-ros-system-monitor (0.1-10) trusty; urgency=medium
+ -- Ralf Kaestner <ralf.kaestner@gmail.com>  Wed, 18 Feb 2015 08:03:35 +0100
+
+ros-system-monitor (0.1-10) unstable; urgency=low
 
   * Fixed project information
   * Removed system-wide ROS configuration file
   * Adapted configuration file path in launch files
+  * removing wlan from status
 
- -- Ralf Kaestner <ralf.kaestner@gmail.com>  Wed, 18 Feb 2015 07:36:00 +0200
+ -- Ralf Kaestner <ralf.kaestner@gmail.com>  Wed, 18 Feb 2015 07:37:06 +0100
 
-ros-system-monitor (0.1-9) trusty; urgency=medium
+ros-system-monitor (0.1-9) unstable; urgency=low
 
-  * removing wlan from status 
+  * removing wlan from status
 
- -- Jerome Maye <jerome.maye@mavt.ethz.ch>  Tue, 14 Oct 2014 14:27:47 +0200
+ -- Jerome Maye <jerome.maye@mavt.ethz.ch>  Tue, 14 Oct 2014 14:28:23 +0200
 
-ros-system-monitor (0.1-9) trusty; urgency=medium
-
-  * removing wlan from status 
-
- -- Jerome Maye <jerome.maye@mavt.ethz.ch>  Tue, 14 Oct 2014 14:27:47 +0200
-
-ros-system-monitor (0.1-8) trusty; urgency=medium
+ros-system-monitor (0.1-8) unstable; urgency=low
 
   * adding new computers
 
- -- Jerome Maye <jerome.maye@mavt.ethz.ch>  Tue, 14 Oct 2014 13:22:34 +0200
+ -- Jerome Maye <jerome.maye@mavt.ethz.ch>  Tue, 14 Oct 2014 13:23:07 +0200
 
-ros-system-monitor (0.1-7) trusty; urgency=low
+ros-system-monitor (0.1-7) unstable; urgency=low
 
   * modifying configuration for ntp.
 
- -- Jerome Maye <jerome.maye@mavt.ethz.ch>  Thu, 18 Sep 2014 11:24:52 +0200
+ -- Jerome Maye <jerome.maye@mavt.ethz.ch>  Thu, 18 Sep 2014 11:25:29 +0200
 
-ros-system-monitor (0.1-6) trusty; urgency=low
+ros-system-monitor (0.1-6) unstable; urgency=low
 
-  * porting to PPA. 
+  * porting to PPA.
 
- -- Jerome Maye <jerome.maye@mavt.ethz.ch>  Tue, 16 Sep 2014 19:37:48 +0200
+ -- Jerome Maye <jerome.maye@mavt.ethz.ch>  Tue, 16 Sep 2014 19:38:14 +0200
 
-ros-system-monitor (0.1-5) trusty; urgency=low
+ros-system-monitor (0.1-5) unstable; urgency=low
 
   * adding teamlio
 
- -- Jerome Maye <jerome.maye@mavt.ethz.ch>  Tue, 16 Sep 2014 12:28:42 +0200
+ -- Jerome Maye <jerome.maye@mavt.ethz.ch>  Tue, 16 Sep 2014 12:29:14 +0200
 
-ros-system-monitor (0.1-4) trusty; urgency=low
+ros-system-monitor (0.1-4) unstable; urgency=low
 
-  * adding teamlio laptop configuration. 
+  * adding teamlio laptop configuration.
 
- -- Jerome Maye <jerome.maye@mavt.ethz.ch>  Tue, 16 Sep 2014 12:21:22 +0200
+ -- Jerome Maye <jerome.maye@mavt.ethz.ch>  Tue, 16 Sep 2014 12:21:55 +0200
 
-ros-system-monitor (0.1-3) trusty; urgency=low
+ros-system-monitor (0.1-3) unstable; urgency=low
 
-  * hack for hdd monitor because of lightdm permissions. 
+  * hack for hdd monitor because of lightdm permissions.
 
- -- Jerome Maye <jerome.maye@mavt.ethz.ch>  Mon, 15 Sep 2014 21:05:55 +0200
+ -- Jerome Maye <jerome.maye@mavt.ethz.ch>  Mon, 15 Sep 2014 21:06:35 +0200
 
-ros-system-monitor (0.1-2) trusty; urgency=low
+ros-system-monitor (0.1-2) unstable; urgency=low
 
   * Bugs corrections.
 
- -- Jerome Maye <jerome.maye@mavt.ethz.ch>  Fri, 12 Sep 2014 13:32:54 +0200
+ -- Jerome Maye <jerome.maye@mavt.ethz.ch>  Fri, 12 Sep 2014 13:33:23 +0200
 
-ros-system-monitor (0.1-1) trusty; urgency=low
+ros-system-monitor (0.1-1) unstable; urgency=low
 
   * First draft.
 
- -- Jerome Maye <jerome.maye@mavt.ethz.ch>  Fri, 12 Sep 2014 12:44:14 +0200+ -- Jerome Maye <jerome.maye@mavt.ethz.ch>  Fri, 12 Sep 2014 12:55:02 +0200